--- conflicted
+++ resolved
@@ -403,11 +403,7 @@
 	cn.addComponent(cn.ChainDB())
 	cn.addComponent(cn.engine)
 
-<<<<<<< HEAD
-	if err := cn.SetupKaiaxModules(ctx); err != nil {
-=======
-	if err := cn.SetupKaiaxModules(mValset); err != nil {
->>>>>>> 811b35ae
+	if err := cn.SetupKaiaxModules(ctx, mValset); err != nil {
 		logger.Error("Failed to setup kaiax modules", "err", err)
 	}
 
@@ -493,25 +489,8 @@
 	// do nothing
 }
 
-<<<<<<< HEAD
-func (s *CN) SetupKaiaxModules(ctx *node.ServiceContext) error {
-	// Declare modules
-
-	var (
-		mStaking = staking_impl.NewStakingModule()
-		mReward  = reward_impl.NewRewardModule()
-		mSupply  = supply_impl.NewSupplyModule()
-		mGov     = gov_impl.NewGovModule()
-		mValset  = valset_impl.NewValsetModule()
-		mRandao  = randao_impl.NewRandaoModule()
-		mBuilder = builder_impl.NewBuilderModule()
-		mGasless = gasless_impl.NewGaslessModule()
-	)
-
-=======
 func (s *CN) InitGovModule(mStaking *staking_impl.StakingModule, mGov *gov_impl.GovModule, mValset *valset_impl.ValsetModule,
 ) error {
->>>>>>> 811b35ae
 	// Initialize modules
 	return errors.Join(
 		mStaking.Init(&staking_impl.InitOpts{
@@ -535,11 +514,13 @@
 	)
 }
 
-func (s *CN) SetupKaiaxModules(mValset valset.ValsetModule) error {
+func (s *CN) SetupKaiaxModules(ctx *node.ServiceContext, mValset valset.ValsetModule) error {
 	var (
-		mRandao = randao_impl.NewRandaoModule()
-		mReward = reward_impl.NewRewardModule()
-		mSupply = supply_impl.NewSupplyModule()
+		mRandao  = randao_impl.NewRandaoModule()
+		mReward  = reward_impl.NewRewardModule()
+		mSupply  = supply_impl.NewSupplyModule()
+		mBuilder = builder_impl.NewBuilderModule()
+		mGasless = gasless_impl.NewGaslessModule()
 	)
 	err := errors.Join(
 		mReward.Init(&reward_impl.InitOpts{
@@ -574,21 +555,13 @@
 
 	// Register modules to respective components
 	// TODO-kaiax: Organize below lines.
-<<<<<<< HEAD
-	s.RegisterBaseModules(mStaking, mReward, mSupply, mGov, mValset, mRandao)
-	s.RegisterJsonRpcModules(mStaking, mReward, mSupply, mGov, mRandao, mBuilder)
-	s.miner.RegisterExecutionModule(mStaking, mSupply, mGov, mValset, mRandao)
-	s.miner.RegisterTxBundlingModule(mGasless)
-	s.blockchain.RegisterExecutionModule(mStaking, mSupply, mGov, mValset, mRandao)
-	s.blockchain.RegisterRewindableModule(mStaking, mSupply, mGov, mValset, mRandao)
-	s.txPool.RegisterTxPoolModule(mGasless)
-=======
 	s.RegisterBaseModules(s.stakingModule, mReward, mSupply, s.govModule, mValset, mRandao)
 	s.RegisterJsonRpcModules(s.stakingModule, mReward, mSupply, s.govModule, mRandao)
 	s.miner.RegisterExecutionModule(s.stakingModule, mSupply, s.govModule, mValset, mRandao)
+	s.miner.RegisterTxBundlingModule(mGasless)
 	s.blockchain.RegisterExecutionModule(s.stakingModule, mSupply, s.govModule, mValset, mRandao)
 	s.blockchain.RegisterRewindableModule(s.stakingModule, mSupply, s.govModule, mValset, mRandao)
->>>>>>> 811b35ae
+	s.txPool.RegisterTxPoolModule(mGasless)
 	if engine, ok := s.engine.(consensus.Istanbul); ok {
 		engine.RegisterKaiaxModules(s.govModule, s.stakingModule, mValset, mRandao)
 		engine.RegisterConsensusModule(mReward, s.govModule)
