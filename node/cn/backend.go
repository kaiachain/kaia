--- conflicted
+++ resolved
@@ -47,13 +47,8 @@
 	"github.com/kaiachain/kaia/event"
 	"github.com/kaiachain/kaia/governance"
 	"github.com/kaiachain/kaia/kaiax"
-<<<<<<< HEAD
 	compress_impl "github.com/kaiachain/kaia/kaiax/compress/impl"
-	contractgov_impl "github.com/kaiachain/kaia/kaiax/gov/contractgov/impl"
-	headergov_impl "github.com/kaiachain/kaia/kaiax/gov/headergov/impl"
-=======
 	"github.com/kaiachain/kaia/kaiax/gov"
->>>>>>> b10665b0
 	gov_impl "github.com/kaiachain/kaia/kaiax/gov/impl"
 	reward_impl "github.com/kaiachain/kaia/kaiax/reward/impl"
 	"github.com/kaiachain/kaia/kaiax/staking"
@@ -549,20 +544,11 @@
 	// Declare modules
 
 	var (
-<<<<<<< HEAD
-		mStaking     = staking_impl.NewStakingModule()
-		mReward      = reward_impl.NewRewardModule()
-		mSupply      = supply_impl.NewSupplyModule()
-		mHeaderGov   = headergov_impl.NewHeaderGovModule()
-		mContractGov = contractgov_impl.NewContractGovModule()
-		mGov         = gov_impl.NewGovModule()
-		mCompress    = compress_impl.NewCompression()
-=======
-		mStaking = staking_impl.NewStakingModule()
-		mReward  = reward_impl.NewRewardModule()
-		mSupply  = supply_impl.NewSupplyModule()
-		mGov     = gov_impl.NewGovModule()
->>>>>>> b10665b0
+		mStaking  = staking_impl.NewStakingModule()
+		mReward   = reward_impl.NewRewardModule()
+		mSupply   = supply_impl.NewSupplyModule()
+		mGov      = gov_impl.NewGovModule()
+		mCompress = compress_impl.NewCompression()
 	)
 
 	// Initialize modules
@@ -590,25 +576,12 @@
 			Chain:       s.blockchain,
 			NodeAddress: s.nodeAddress,
 		}),
-<<<<<<< HEAD
-		mContractGov.Init(&contractgov_impl.InitOpts{
-			ChainConfig: s.chainConfig,
-			Chain:       s.blockchain,
-			Hgm:         mHeaderGov,
-		}),
-		mGov.Init(&gov_impl.InitOpts{
-			Hgm:   mHeaderGov,
-			Cgm:   mContractGov,
-			Chain: s.blockchain,
-		}),
 		mCompress.Init(&compress_impl.InitOpts{
 			Chain:          s.blockchain,
 			Dbm:            s.chainDB,
 			ChunkBlockSize: s.config.CompressBlockChunkSize,
 			ChunkCap:       s.config.CompressChunkCap,
 		}),
-=======
->>>>>>> b10665b0
 	)
 	if err != nil {
 		return err
