--- conflicted
+++ resolved
@@ -110,38 +110,26 @@
 	return nil
 }
 
-<<<<<<< HEAD
-//GetParentBridgeOperatorGasLimit gets value of GasLimit of parent operator.
-=======
+
 // GetParentBridgeOperatorGasLimit gets value of GasLimit of parent operator.
->>>>>>> a62211be
 func (ba *BridgeAccounts) GetParentBridgeOperatorGasLimit() uint64 {
 	return ba.pAccount.gasLimit
 }
 
-<<<<<<< HEAD
-//GetChildBridgeOperatorGasLimit gets value of GasLimit of child operator.
-=======
+
 // GetChildBridgeOperatorGasLimit gets value of GasLimit of child operator.
->>>>>>> a62211be
 func (ba *BridgeAccounts) GetChildBridgeOperatorGasLimit() uint64 {
 	return ba.cAccount.gasLimit
 }
 
-<<<<<<< HEAD
-//SetParentBridgeOperatorGasLimit changes GasLimit of parent operator.
-=======
+
 // SetParentBridgeOperatorGasLimit changes GasLimit of parent operator.
->>>>>>> a62211be
 func (ba *BridgeAccounts) SetParentBridgeOperatorGasLimit(fee uint64) {
 	ba.pAccount.gasLimit = fee
 }
 
-<<<<<<< HEAD
-//SetChildBridgeOperatorGasLimit changes GasLimit of child operator.
-=======
+
 // SetChildBridgeOperatorGasLimit changes GasLimit of child operator.
->>>>>>> a62211be
 func (ba *BridgeAccounts) SetChildBridgeOperatorGasLimit(fee uint64) {
 	ba.cAccount.gasLimit = fee
 }
