// Modifications Copyright 2019 The klaytn Authors
// Copyright 2017 The go-ethereum Authors
// This file is part of the go-ethereum library.
//
// The go-ethereum library is free software: you can redistribute it and/or modify
// it under the terms of the GNU Lesser General Public License as published by
// the Free Software Foundation, either version 3 of the License, or
// (at your option) any later version.
//
// The go-ethereum library is distributed in the hope that it will be useful,
// but WITHOUT ANY WARRANTY; without even the implied warranty of
// MERCHANTABILITY or FITNESS FOR A PARTICULAR PURPOSE. See the
// GNU Lesser General Public License for more details.
//
// You should have received a copy of the GNU Lesser General Public License
// along with the go-ethereum library. If not, see <http://www.gnu.org/licenses/>.
//
// This file is derived from core/tx_journal.go (2018/06/04).
// Modified and improved for the klaytn development.

package sc

import (
	"errors"
	"io"
	"os"
	"strings"
	"sync"

	"github.com/klaytn/klaytn/common"
	"github.com/klaytn/klaytn/node/sc/bridgepool"
	"github.com/klaytn/klaytn/rlp"
)

var (
	ErrNoActiveAddressJournal = errors.New("no active address journal")
	ErrDuplicatedJournal      = errors.New("duplicated journal is inserted")
	ErrDuplicatedAlias        = errors.New("duplicated alias")
	ErrEmptyBridgeAddress     = errors.New("empty bridge address is not allowed")
	ErrEmptyJournalCache      = errors.New("empty bridge journal")
	ErrEmptyBridgeAlias       = errors.New("empty bridge Alias")
	ErrNotAllowedAliasFormat  = errors.New("Not allowed bridge alias format")
)

// bridgeAddrJournal is a rotating log of addresses with the aim of storing locally
// created addresses to allow deployed bridge contracts to survive node restarts.
type bridgeAddrJournal struct {
	path       string         // Filesystem path to store the addresses at
	writer     io.WriteCloser // Output stream to write new addresses into
	cache      map[common.Address]*BridgeJournal
	aliasCache map[string]common.Address
	writerMu   *sync.Mutex
	cacheMu    *sync.RWMutex
}

// newBridgeAddrJournal creates a new bridge addr journal to
func newBridgeAddrJournal(path string) *bridgeAddrJournal {
	return &bridgeAddrJournal{
		path:       path,
		cache:      make(map[common.Address]*BridgeJournal),
		aliasCache: make(map[string]common.Address),
		writerMu:   &sync.Mutex{},
		cacheMu:    &sync.RWMutex{},
	}
}

// load parses a address journal dump from disk, loading its contents into
// the specified pool.
func (journal *bridgeAddrJournal) load(add func(journal BridgeJournal) error) error {
	journal.writerMu.Lock()
	defer journal.writerMu.Unlock()
	// Skip the parsing if the journal file doens't exist at all
	if _, err := os.Stat(journal.path); os.IsNotExist(err) {
		return nil
	}
	// Open the journal for loading any past addresses
	input, err := os.Open(journal.path)
	if err != nil {
		return err
	}
	defer input.Close()

	// Temporarily discard any journal additions (don't double add on load)
	journal.writer = new(bridgepool.DevNull)
	defer func() { journal.writer = nil }()

	// Inject all addresses from the journal into the pool
	stream := rlp.NewStream(input, 0)
	total, dropped := 0, 0

<<<<<<< HEAD
	var (
		failure              error
		aliasBridgeDecodeErr = false
	)
=======
	var failure error
>>>>>>> fd45f96f
	for {
		// Parse the next address and terminate on error
		addr := new(BridgeJournal)
		if aliasBridgeDecodeErr {
			addr.isLegacyBridgeJournal = true
		}
		if err = stream.Decode(addr); err != nil {
			if err == io.EOF {
				break
			} else if err == ErrBridgeAliasFormatDecode {
				input.Close()
				input, err = os.Open(journal.path)
				if err != nil {
					failure = err
					break
				}
				aliasBridgeDecodeErr = true
				stream.Reset(input, 0)
				continue
			} else {
				failure = err
				break
			}
		}

		total++

		if err := add(*addr); err != nil {
			failure = err
			dropped++
		}
	}
	logger.Info("Loaded local bridge journal", "addrs", total, "dropped", dropped)

	return failure
}

// ChangeBridgeAlias changes oldBridgeAlias to newBridgeAlias
func (journal *bridgeAddrJournal) ChangeBridgeAlias(oldBridgeAlias, newBridgeAlias string) error {
	journal.cacheMu.Lock()
	defer journal.cacheMu.Unlock()
	if addr, ok := journal.aliasCache[oldBridgeAlias]; ok {
		delete(journal.aliasCache, oldBridgeAlias)
		journal.aliasCache[newBridgeAlias] = addr
		journal.cache[addr].BridgeAlias = newBridgeAlias
		return nil
	}
	return ErrEmptyBridgeAlias
}

// insert adds the specified address to the local disk journal.
func (journal *bridgeAddrJournal) insert(bridgeAlias string, localAddress common.Address, remoteAddress common.Address) error {
	// lock order is important
	journal.cacheMu.Lock()
	journal.writerMu.Lock()

	defer func() {
		journal.cacheMu.Unlock()
		journal.writerMu.Unlock()
	}()

	if strings.HasPrefix(bridgeAlias, "0x") {
		return ErrNotAllowedAliasFormat
	}
	if len(bridgeAlias) != 0 && journal.aliasCache[bridgeAlias] != (common.Address{}) {
		return ErrDuplicatedAlias
	}

	if journal.cache[localAddress] != nil {
		return ErrDuplicatedJournal
	}
	if journal.writer == nil {
		return ErrNoActiveAddressJournal
	}
	empty := common.Address{}
	if localAddress == empty || remoteAddress == empty {
		return ErrEmptyBridgeAddress
	}
	// TODO-Klaytn-ServiceChain: support false paired
	item := BridgeJournal{
		bridgeAlias,
		localAddress,
		remoteAddress,
		false,
		false,
	}
	if err := rlp.Encode(journal.writer, &item); err != nil {
		return err
	}

	journal.cache[localAddress] = &item
	if len(bridgeAlias) != 0 {
		journal.aliasCache[bridgeAlias] = localAddress
	}
	return nil
}

// rotate regenerates the addresses journal based on the current contents of
// the address pool.
func (journal *bridgeAddrJournal) rotate(all []*BridgeJournal) error {
	journal.writerMu.Lock()
	defer journal.writerMu.Unlock()
	// Close the current journal (if any is open)
	if journal.writer != nil {
		if err := journal.writer.Close(); err != nil {
			return err
		}
		journal.writer = nil
	}
	// Generate a new journal with the contents of the current pool
	replacement, err := os.OpenFile(journal.path+".new", os.O_WRONLY|os.O_CREATE|os.O_TRUNC, 0o755)
	if err != nil {
		return err
	}
	journaled := 0
	for _, journal := range all {
		if err = rlp.Encode(replacement, journal); err != nil {
			replacement.Close()
			return err
		}
		journaled++
	}
	replacement.Close()

	// Replace the live journal with the newly generated one
	if err = os.Rename(journal.path+".new", journal.path); err != nil {
		return err
	}
	sink, err := os.OpenFile(journal.path, os.O_WRONLY|os.O_APPEND, 0o755)
	if err != nil {
		return err
	}
	journal.writer = sink
	logger.Info("Regenerated local addr journal", "addrs", journaled, "accounts", len(all))

	return nil
}

// close flushes the addresses journal contents to disk and closes the file.
func (journal *bridgeAddrJournal) close() error {
	journal.writerMu.Lock()
	defer journal.writerMu.Unlock()

	var err error
	if journal.writer != nil {
		err = journal.writer.Close()
		journal.writer = nil
	}
	return err
}<|MERGE_RESOLUTION|>--- conflicted
+++ resolved
@@ -88,14 +88,10 @@
 	stream := rlp.NewStream(input, 0)
 	total, dropped := 0, 0
 
-<<<<<<< HEAD
 	var (
 		failure              error
 		aliasBridgeDecodeErr = false
 	)
-=======
-	var failure error
->>>>>>> fd45f96f
 	for {
 		// Parse the next address and terminate on error
 		addr := new(BridgeJournal)
