--- conflicted
+++ resolved
@@ -756,119 +756,6 @@
 		t.Fatalf("could not generate key: %v", err)
 	}
 	var (
-<<<<<<< HEAD
-		signer    = LatestSignerForChainID(common.Big1)
-		addr      = common.HexToAddress("0x0000000000000000000000000000000000000001")
-		recipient = common.HexToAddress("095e7baea6a6c7c4c2dfeb977efac326af552d87")
-		accesses  = AccessList{{Address: addr, StorageKeys: []common.Hash{{0}}}}
-	)
-	for i := uint64(0); i < 500; i++ {
-		var txData TxInternalData
-		switch i % 5 {
-		case 0:
-			// Legacy tx.
-			txData = &TxInternalDataLegacy{
-				AccountNonce: i,
-				Recipient:    &recipient,
-				GasLimit:     1,
-				Price:        big.NewInt(2),
-				Payload:      []byte("abcdef"),
-			}
-		case 1:
-			// Legacy tx contract creation.
-			txData = &TxInternalDataLegacy{
-				AccountNonce: i,
-				GasLimit:     1,
-				Price:        big.NewInt(2),
-				Payload:      []byte("abcdef"),
-			}
-		case 2:
-			// Tx with non-zero access list.
-			txData = &TxInternalDataEthereumAccessList{
-				ChainID:      big.NewInt(1),
-				AccountNonce: i,
-				Recipient:    &recipient,
-				GasLimit:     123457,
-				Price:        big.NewInt(10),
-				AccessList:   accesses,
-				Payload:      []byte("abcdef"),
-			}
-		case 3:
-			// Tx with empty access list.
-			txData = &TxInternalDataEthereumAccessList{
-				ChainID:      big.NewInt(1),
-				AccountNonce: i,
-				Recipient:    &recipient,
-				GasLimit:     123457,
-				Price:        big.NewInt(10),
-				Payload:      []byte("abcdef"),
-			}
-		case 4:
-			// Contract creation with access list.
-			txData = &TxInternalDataEthereumAccessList{
-				ChainID:      big.NewInt(1),
-				AccountNonce: i,
-				GasLimit:     123457,
-				Price:        big.NewInt(10),
-				AccessList:   accesses,
-			}
-		case 5:
-			// Tx with non-zero access list.
-			txData = &TxInternalDataEthereumDynamicFee{
-				ChainID:      big.NewInt(1),
-				AccountNonce: i,
-				Recipient:    &recipient,
-				GasLimit:     123457,
-				GasFeeCap:    big.NewInt(10),
-				GasTipCap:    big.NewInt(10),
-				AccessList:   accesses,
-				Payload:      []byte("abcdef"),
-			}
-		case 6:
-			// Tx with dynamic fee.
-			txData = &TxInternalDataEthereumDynamicFee{
-				ChainID:      big.NewInt(1),
-				AccountNonce: i,
-				Recipient:    &recipient,
-				GasLimit:     123457,
-				GasFeeCap:    big.NewInt(10),
-				GasTipCap:    big.NewInt(10),
-				Payload:      []byte("abcdef"),
-			}
-		case 7:
-			// Contract creation with dynamic fee tx.
-			txData = &TxInternalDataEthereumDynamicFee{
-				ChainID:      big.NewInt(1),
-				AccountNonce: i,
-				GasLimit:     123457,
-				GasFeeCap:    big.NewInt(10),
-				GasTipCap:    big.NewInt(10),
-				AccessList:   accesses,
-			}
-		case 8:
-			// Tx with non-zero access list.
-			txData = &TxInternalDataEthereumSetCode{
-				ChainID:           big.NewInt(1),
-				AccountNonce:      i,
-				Recipient:         recipient,
-				GasLimit:          123457,
-				GasFeeCap:         big.NewInt(10),
-				GasTipCap:         big.NewInt(10),
-				AccessList:        accesses,
-				AuthorizationList: authorizations,
-			}
-		case 9:
-			// Tx with set code.
-			txData = &TxInternalDataEthereumSetCode{
-				ChainID:           big.NewInt(1),
-				AccountNonce:      i,
-				Recipient:         recipient,
-				GasLimit:          123457,
-				GasFeeCap:         big.NewInt(10),
-				GasTipCap:         big.NewInt(10),
-				AuthorizationList: authorizations,
-			}
-=======
 		signer     = LatestSignerForChainID(common.Big1)
 		addr       = common.HexToAddress("0x0000000000000000000000000000000000000001")
 		recipient  = common.HexToAddress("095e7baea6a6c7c4c2dfeb977efac326af552d87")
@@ -962,7 +849,31 @@
 					AccessList:   accesses,
 				}
 			},
->>>>>>> 932de969
+			func(i uint64) TxInternalData {
+				// Tx with non-zero access list.
+				return &TxInternalDataEthereumSetCode{
+					ChainID:           big.NewInt(1),
+					AccountNonce:      i,
+					Recipient:         recipient,
+					GasLimit:          123457,
+					GasFeeCap:         big.NewInt(10),
+					GasTipCap:         big.NewInt(10),
+					AccessList:        accesses,
+					AuthorizationList: authorizations,
+				}
+			},
+			func(i uint64) TxInternalData {
+				// Tx with set code.
+				return &TxInternalDataEthereumSetCode{
+					ChainID:           big.NewInt(1),
+					AccountNonce:      i,
+					Recipient:         recipient,
+					GasLimit:          123457,
+					GasFeeCap:         big.NewInt(10),
+					GasTipCap:         big.NewInt(10),
+					AuthorizationList: authorizations,
+				}
+			},
 		}
 	)
 	for i := 0; i < 500; i++ {
