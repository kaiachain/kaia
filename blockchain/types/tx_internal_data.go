--- conflicted
+++ resolved
@@ -43,11 +43,7 @@
 	//   <base type>, <fee-delegated type>, and <fee-delegated type with a fee ratio>
 	// If types other than <base type> are not useful, they are declared with underscore(_).
 	// Each base type is self-descriptive.
-<<<<<<< HEAD
 	TxTypeLegacyTransaction, TxTypeAccessList, _ TxType = iota << SubTxTypeBits, iota<<SubTxTypeBits + 1, iota<<SubTxTypeBits + 2
-=======
-	TxTypeLegacyTransaction, _, _ TxType = iota << SubTxTypeBits, iota<<SubTxTypeBits + 1, iota<<SubTxTypeBits + 2
->>>>>>> 7620043e
 	TxTypeValueTransfer, TxTypeFeeDelegatedValueTransfer, TxTypeFeeDelegatedValueTransferWithRatio
 	TxTypeValueTransferMemo, TxTypeFeeDelegatedValueTransferMemo, TxTypeFeeDelegatedValueTransferMemoWithRatio
 	TxTypeAccountCreation, _, _
@@ -78,11 +74,6 @@
 	TxValueKeyCodeFormat
 	TxValueAccessList
 	TxValueChainID
-)
-
-const (
-	TxFeeDelegationBitMask          uint8 = 1
-	TxFeeDelegationWithRatioBitMask uint8 = 2
 )
 
 type TxTypeMask uint8
@@ -231,23 +222,15 @@
 }
 
 func (t TxType) IsFeeDelegatedTransaction() bool {
-<<<<<<< HEAD
-	return (uint8(t) & (TxFeeDelegationBitMask | TxFeeDelegationWithRatioBitMask)) != 0x0
+	return (TxTypeMask(t) & (TxFeeDelegationBitMask | TxFeeDelegationWithRatioBitMask)) != 0x0
 }
 
 func (t TxType) IsFeeDelegatedWithRatioTransaction() bool {
-	return (uint8(t) & TxFeeDelegationWithRatioBitMask) != 0x0
+	return (TxTypeMask(t) & TxFeeDelegationWithRatioBitMask) != 0x0
 }
 
 func (t TxType) IsEthTypedTransaction() bool {
 	return t == TxTypeAccessList
-=======
-	return (TxTypeMask(t) & (TxFeeDelegationBitMask | TxFeeDelegationWithRatioBitMask)) != 0x0
-}
-
-func (t TxType) IsFeeDelegatedWithRatioTransaction() bool {
-	return (TxTypeMask(t) & TxFeeDelegationWithRatioBitMask) != 0x0
->>>>>>> 7620043e
 }
 
 func (t TxType) IsChainDataAnchoring() bool {
