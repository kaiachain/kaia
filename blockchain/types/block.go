// Modifications Copyright 2018 The klaytn Authors
// Copyright 2015 The go-ethereum Authors
// This file is part of the go-ethereum library.
//
// The go-ethereum library is free software: you can redistribute it and/or modify
// it under the terms of the GNU Lesser General Public License as published by
// the Free Software Foundation, either version 3 of the License, or
// (at your option) any later version.
//
// The go-ethereum library is distributed in the hope that it will be useful,
// but WITHOUT ANY WARRANTY; without even the implied warranty of
// MERCHANTABILITY or FITNESS FOR A PARTICULAR PURPOSE. See the
// GNU Lesser General Public License for more details.
//
// You should have received a copy of the GNU Lesser General Public License
// along with the go-ethereum library. If not, see <http://www.gnu.org/licenses/>.
//
// This file is derived from core/types/block.go (2018/06/04).
// Modified and improved for the klaytn development.

package types

import (
	"fmt"
	"io"
	"math/big"
	"sort"
	"sync/atomic"
	"time"
	"unsafe"

	"github.com/klaytn/klaytn/common"
	"github.com/klaytn/klaytn/common/hexutil"
	"github.com/klaytn/klaytn/crypto/sha3"

	"github.com/klaytn/klaytn/rlp"
)

const (
	Engine_IBFT int = iota
	Engine_Clique
	Engine_Gxhash
)

var (
	// EmptyRootHash is transaction/receipt root hash when there is no transaction.
	// This value is initialized in InitDeriveSha.
	EmptyRootHash = common.Hash{}
	EngineType    = Engine_IBFT
)

//go:generate gencodec -type Header -field-override headerMarshaling -out gen_header_json.go

// Header represents a block header in the Klaytn blockchain.
type Header struct {
	ParentHash  common.Hash    `json:"parentHash"       gencodec:"required"`
	Rewardbase  common.Address `json:"reward"           gencodec:"required"`
	Root        common.Hash    `json:"stateRoot"        gencodec:"required"`
	TxHash      common.Hash    `json:"transactionsRoot" gencodec:"required"`
	ReceiptHash common.Hash    `json:"receiptsRoot"     gencodec:"required"`
	Bloom       Bloom          `json:"logsBloom"        gencodec:"required"`
	BlockScore  *big.Int       `json:"blockScore"       gencodec:"required"`
	Number      *big.Int       `json:"number"           gencodec:"required"`
	GasUsed     uint64         `json:"gasUsed"          gencodec:"required"`
	Time        *big.Int       `json:"timestamp"        gencodec:"required"`
	// TimeFoS represents a fraction of a second since `Time`.
	TimeFoS    uint8  `json:"timestampFoS"              gencodec:"required"`
	Extra      []byte `json:"extraData"                 gencodec:"required"`
	Governance []byte `json:"governanceData"            gencodec:"required"`
	Vote       []byte `json:"voteData,omitempty"`

<<<<<<< HEAD
	BaseFee *big.Int `json:"baseFeePerGas"    rlp:"optional"`
=======
	BaseFee *big.Int `json:"baseFeePerGas,omitempty"    rlp:"optional"`
>>>>>>> 798bac00
}

// field type overrides for gencodec
type headerMarshaling struct {
	BlockScore *hexutil.Big
	Number     *hexutil.Big
	GasUsed    hexutil.Uint64
	Time       *hexutil.Big
	TimeFoS    hexutil.Uint
	Extra      hexutil.Bytes
	BaseFee    *hexutil.Big
	Hash       common.Hash `json:"hash"` // adds call to Hash() in MarshalJSON
	Governance hexutil.Bytes
	Vote       hexutil.Bytes
}

// Hash returns the block hash of the header, which is simply the keccak256 hash of its
// RLP encoding.
func (h *Header) Hash() common.Hash {
	// If the mix digest is equivalent to the predefined Istanbul digest, use Istanbul
	// specific hash calculation.
	if EngineType == Engine_IBFT {
		// Seal is reserved in extra-data. To prove block is signed by the proposer.
		if istanbulHeader := IstanbulFilteredHeader(h, true); istanbulHeader != nil {
			return rlpHash(istanbulHeader)
		}
	}
	return rlpHash(h)
}

// HashNoNonce returns the hash which is used as input for the proof-of-work search.
func (h *Header) HashNoNonce() common.Hash {
	return rlpHash([]interface{}{
		h.ParentHash,
		h.Rewardbase,
		h.Root,
		h.TxHash,
		h.ReceiptHash,
		h.Bloom,
		h.BlockScore,
		h.Number,
		h.GasUsed,
		h.Time,
		h.TimeFoS,
		h.Extra,
	})
}

// Size returns the approximate memory used by all internal contents. It is used
// to approximate and limit the memory consumption of various caches.
func (h *Header) Size() common.StorageSize {
	return common.StorageSize(unsafe.Sizeof(*h)) + common.StorageSize(len(h.Extra)+(h.BlockScore.BitLen()+h.Number.BitLen()+h.Time.BitLen())/8)
}

func (h *Header) Round() byte {
	return byte(h.Extra[IstanbulExtraVanity-1])
}

func rlpHash(x interface{}) (h common.Hash) {
	hw := sha3.NewKeccak256()
	rlp.Encode(hw, x)
	hw.Sum(h[:0])
	return h
}

// prefixedRlpHash writes the prefix into the hasher before rlp-encoding the
// given interface. It's used for ethereum typed transactions.
func prefixedRlpHash(prefix byte, x interface{}) (h common.Hash) {
	hw := sha3.NewKeccak256()
	hw.Reset()
	hw.Write([]byte{prefix})
	rlp.Encode(hw, x)
	hw.Sum(h[:0])
	return h
}

// EmptyBody returns true if there is no additional 'body' to complete the header
// that is: no transactions.
func (h *Header) EmptyBody() bool {
	return h.TxHash == EmptyRootHash
}

// EmptyReceipts returns true if there are no receipts for this header/block.
func (h *Header) EmptyReceipts() bool {
	return h.ReceiptHash == EmptyRootHash
}

// Body is a simple (mutable, non-safe) data container for storing and moving
// a block's data contents (transactions) together.
type Body struct {
	Transactions []*Transaction
}

// Block represents an entire block in the Klaytn blockchain.
type Block struct {
	header       *Header
	transactions Transactions

	// caches
	hash atomic.Value
	size atomic.Value

	// Td is used by package blockchain to store the total blockscore
	// of the chain up to and including the block.
	td *big.Int

	// These fields are used to track inter-peer block relay.
	ReceivedAt   time.Time
	ReceivedFrom interface{}
}

type Result struct {
	Block *Block
	Round int64
}

// extblock represents external block encoding used for Klaytn protocol, etc.
type extblock struct {
	Header *Header
	Txs    []*Transaction
}

// NewBlock creates a new block. The input data is copied,
// changes to header and to the field values will not affect the
// block.
//
// The values of TxHash, ReceiptHash and Bloom in header
// are ignored and set to values derived from the given txs and receipts.
func NewBlock(header *Header, txs []*Transaction, receipts []*Receipt) *Block {
	b := &Block{header: CopyHeader(header), td: new(big.Int)}

	// TODO: panic if len(txs) != len(receipts)
	if len(txs) == 0 {
		b.header.TxHash = EmptyRootHash
	} else {
		b.header.TxHash = DeriveSha(Transactions(txs))
		b.transactions = make(Transactions, len(txs))
		copy(b.transactions, txs)
	}

	if len(receipts) == 0 {
		b.header.ReceiptHash = EmptyRootHash
	} else {
		b.header.ReceiptHash = DeriveSha(Receipts(receipts))
		b.header.Bloom = CreateBloom(receipts)
	}

	return b
}

// NewBlockWithHeader creates a block with the given header data. The
// header data is copied, changes to header and to the field values
// will not affect the block.
func NewBlockWithHeader(header *Header) *Block {
	return &Block{header: CopyHeader(header)}
}

// CopyHeader creates a deep copy of a block header to prevent side effects from
// modifying a header variable.
func CopyHeader(h *Header) *Header {
	cpy := *h
	if cpy.Time = new(big.Int); h.Time != nil {
		cpy.Time.Set(h.Time)
	}
	if cpy.BlockScore = new(big.Int); h.BlockScore != nil {
		cpy.BlockScore.Set(h.BlockScore)
	}
	if cpy.Number = new(big.Int); h.Number != nil {
		cpy.Number.Set(h.Number)
	}
	if len(h.Extra) > 0 {
		cpy.Extra = make([]byte, len(h.Extra))
		copy(cpy.Extra, h.Extra)
	}
	if len(h.Governance) > 0 {
		cpy.Governance = make([]byte, len(h.Governance))
		copy(cpy.Governance, h.Governance)
	}
	if len(h.Vote) > 0 {
		cpy.Vote = make([]byte, len(h.Vote))
		copy(cpy.Vote, h.Vote)
	}
	return &cpy
}

// DecodeRLP decodes the Klaytn
func (b *Block) DecodeRLP(s *rlp.Stream) error {
	var eb extblock
	_, size, _ := s.Kind()
	if err := s.Decode(&eb); err != nil {
		return err
	}
	b.header, b.transactions = eb.Header, eb.Txs
	b.size.Store(common.StorageSize(rlp.ListSize(size)))
	return nil
}

// EncodeRLP serializes a block into the Klaytn RLP block format.
func (b *Block) EncodeRLP(w io.Writer) error {
	return rlp.Encode(w, extblock{
		Header: b.header,
		Txs:    b.transactions,
	})
}

func (b *Block) Transactions() Transactions { return b.transactions }

func (b *Block) Transaction(hash common.Hash) *Transaction {
	for _, transaction := range b.transactions {
		if transaction.Hash() == hash {
			return transaction
		}
	}
	return nil
}

func (b *Block) Number() *big.Int     { return new(big.Int).Set(b.header.Number) }
func (b *Block) GasUsed() uint64      { return b.header.GasUsed }
func (b *Block) BlockScore() *big.Int { return new(big.Int).Set(b.header.BlockScore) }
func (b *Block) Time() *big.Int       { return new(big.Int).Set(b.header.Time) }
func (b *Block) TimeFoS() uint8       { return b.header.TimeFoS }

func (b *Block) NumberU64() uint64          { return b.header.Number.Uint64() }
func (b *Block) Bloom() Bloom               { return b.header.Bloom }
func (b *Block) Rewardbase() common.Address { return b.header.Rewardbase }
func (b *Block) Root() common.Hash          { return b.header.Root }
func (b *Block) ParentHash() common.Hash    { return b.header.ParentHash }
func (b *Block) TxHash() common.Hash        { return b.header.TxHash }
func (b *Block) ReceiptHash() common.Hash   { return b.header.ReceiptHash }
func (b *Block) Extra() []byte              { return common.CopyBytes(b.header.Extra) }

func (b *Block) Header() *Header { return CopyHeader(b.header) }

// Body returns the non-header content of the block.
func (b *Block) Body() *Body { return &Body{b.transactions} }

func (b *Block) HashNoNonce() common.Hash {
	return b.header.HashNoNonce()
}

// Size returns the true RLP encoded storage size of the block, either by encoding
// and returning it, or returning a previsouly cached value.
func (b *Block) Size() common.StorageSize {
	if size := b.size.Load(); size != nil {
		return size.(common.StorageSize)
	}
	c := writeCounter(0)
	rlp.Encode(&c, b)
	b.size.Store(common.StorageSize(c))
	return common.StorageSize(c)
}

type writeCounter common.StorageSize

func (c *writeCounter) Write(b []byte) (int, error) {
	*c += writeCounter(len(b))
	return len(b), nil
}

// WithSeal returns a new block with the data from b but the header replaced with
// the sealed one.
func (b *Block) WithSeal(header *Header) *Block {
	cpy := *header

	return &Block{
		header:       &cpy,
		transactions: b.transactions,
	}
}

// WithBody returns a new block with the given transactions.
func (b *Block) WithBody(transactions []*Transaction) *Block {
	block := &Block{
		header:       CopyHeader(b.header),
		transactions: make([]*Transaction, len(transactions)),
	}
	copy(block.transactions, transactions)
	return block
}

// Hash returns the keccak256 hash of b's header.
// The hash is computed on the first call and cached thereafter.
func (b *Block) Hash() common.Hash {
	if hash := b.hash.Load(); hash != nil {
		return hash.(common.Hash)
	}
	v := b.header.Hash()
	b.hash.Store(v)
	return v
}

func (b *Block) String() string {
	str := fmt.Sprintf(`Block(#%v): Size: %v {
MinerHash: %x
%v
Transactions:
%v
}
`, b.Number(), b.Size(), b.header.HashNoNonce(), b.header, b.transactions)
	return str
}

func (h *Header) String() string {
	return fmt.Sprintf(`Header(%x):
[
	ParentHash:       %x
	Rewardbase:       %x
	Root:             %x
	TxSha:            %x
	ReceiptSha:       %x
	Bloom:            %x
	BlockScore:       %v
	Number:           %v
	GasUsed:          %v
	Time:             %v
	TimeFoS:          %v
	Extra:            %s
	Governance:       %x
	Vote:             %x
]`, h.Hash(), h.ParentHash, h.Rewardbase, h.Root, h.TxHash, h.ReceiptHash, h.Bloom, h.BlockScore, h.Number, h.GasUsed, h.Time, h.TimeFoS, h.Extra, h.Governance, h.Vote)
}

type Blocks []*Block

type BlockBy func(b1, b2 *Block) bool

func (self BlockBy) Sort(blocks Blocks) {
	bs := blockSorter{
		blocks: blocks,
		by:     self,
	}
	sort.Sort(bs)
}

type blockSorter struct {
	blocks Blocks
	by     func(b1, b2 *Block) bool
}

func (self blockSorter) Len() int { return len(self.blocks) }
func (self blockSorter) Swap(i, j int) {
	self.blocks[i], self.blocks[j] = self.blocks[j], self.blocks[i]
}
func (self blockSorter) Less(i, j int) bool { return self.by(self.blocks[i], self.blocks[j]) }

func Number(b1, b2 *Block) bool { return b1.header.Number.Cmp(b2.header.Number) < 0 }<|MERGE_RESOLUTION|>--- conflicted
+++ resolved
@@ -69,11 +69,7 @@
 	Governance []byte `json:"governanceData"            gencodec:"required"`
 	Vote       []byte `json:"voteData,omitempty"`
 
-<<<<<<< HEAD
-	BaseFee *big.Int `json:"baseFeePerGas"    rlp:"optional"`
-=======
 	BaseFee *big.Int `json:"baseFeePerGas,omitempty"    rlp:"optional"`
->>>>>>> 798bac00
 }
 
 // field type overrides for gencodec
