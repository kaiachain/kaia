--- conflicted
+++ resolved
@@ -62,11 +62,7 @@
 		log.Memory = memory.Data()
 	}
 	if !l.cfg.DisableStack {
-<<<<<<< HEAD
-		// TODO-Klaytn: improve this
-=======
 		// TODO-Klaytn: residual porting PR -> https://github.com/ethereum/go-ethereum/pull/23016/files
->>>>>>> 35ff6bf3
 		logstack := make([]*big.Int, len(stack.Data()))
 		for i, item := range stack.Data() {
 			logstack[i] = item.ToBig()
