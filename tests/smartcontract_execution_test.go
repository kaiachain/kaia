--- conflicted
+++ resolved
@@ -341,11 +341,7 @@
 }
 
 func BenchmarkStorageTrieStore(b *testing.B) {
-<<<<<<< HEAD
-	// enableLog()
-=======
 	log.EnableLogForTest(log.LvlCrit, log.LvlTrace)
->>>>>>> 798bac00
 	prof := profile.NewProfiler()
 
 	benchOption := ContractExecutionOption{
