// Modifications Copyright 2024 The Kaia Authors
// Modifications Copyright 2018 The klaytn Authors
// Copyright 2015 The go-ethereum Authors
// This file is part of the go-ethereum library.
//
// The go-ethereum library is free software: you can redistribute it and/or modify
// it under the terms of the GNU Lesser General Public License as published by
// the Free Software Foundation, either version 3 of the License, or
// (at your option) any later version.
//
// The go-ethereum library is distributed in the hope that it will be useful,
// but WITHOUT ANY WARRANTY; without even the implied warranty of
// MERCHANTABILITY or FITNESS FOR A PARTICULAR PURPOSE. See the
// GNU Lesser General Public License for more details.
//
// You should have received a copy of the GNU Lesser General Public License
// along with the go-ethereum library. If not, see <http://www.gnu.org/licenses/>.
//
// This file is derived from tests/block_test_util.go (2018/06/04).
// Modified and improved for the klaytn development.
// Modified and improved for the Kaia development.

package tests

import (
	"bytes"
	"encoding/hex"
	"encoding/json"
	"errors"
	"fmt"
	"math/big"

	"github.com/kaiachain/kaia/blockchain"
	"github.com/kaiachain/kaia/blockchain/state"
	"github.com/kaiachain/kaia/blockchain/types"
	"github.com/kaiachain/kaia/blockchain/vm"
	"github.com/kaiachain/kaia/common"
	"github.com/kaiachain/kaia/common/hexutil"
	"github.com/kaiachain/kaia/common/math"
	"github.com/kaiachain/kaia/consensus"
	"github.com/kaiachain/kaia/consensus/gxhash"
	"github.com/kaiachain/kaia/params"
	"github.com/kaiachain/kaia/rlp"
	"github.com/kaiachain/kaia/storage/database"
)

// A BlockTest checks handling of entire blocks.
type BlockTest struct {
	json btJSON
}

// UnmarshalJSON implements json.Unmarshaler interface.
func (t *BlockTest) UnmarshalJSON(in []byte) error {
	return json.Unmarshal(in, &t.json)
}

type btJSON struct {
	Blocks     []btBlock               `json:"blocks"`
	Genesis    btHeader                `json:"genesisBlockHeader"`
	Pre        blockchain.GenesisAlloc `json:"pre"`
	Post       blockchain.GenesisAlloc `json:"postState"`
	BestBlock  common.UnprefixedHash   `json:"lastblockhash"`
	Network    string                  `json:"network"`
	SealEngine string                  `json:"sealEngine"`
}

type btBlock struct {
	BlockHeader     *btHeader
	ExpectException string
	Rlp             string
	UncleHeaders    []*btHeader
}

//go:generate gencodec -type btHeader -field-override btHeaderMarshaling -out gen_btheader.go

type btHeader struct {
	Bloom                 types.Bloom
	Coinbase              common.Address
	MixHash               common.Hash
	Nonce                 uint64
	Number                *big.Int
	Hash                  common.Hash
	ParentHash            common.Hash
	ReceiptTrie           common.Hash
	StateRoot             common.Hash
	TransactionsTrie      common.Hash
	UncleHash             common.Hash
	ExtraData             []byte
	Difficulty            *big.Int
	GasLimit              uint64
	GasUsed               uint64
	Timestamp             uint64
	BaseFeePerGas         *big.Int
	WithdrawalsRoot       *common.Hash
	BlobGasUsed           *uint64
	ExcessBlobGas         *uint64
	ParentBeaconBlockRoot *common.Hash
}

type btHeaderMarshaling struct {
	Nonce         math.HexOrDecimal64
	ExtraData     hexutil.Bytes
	Number        *math.HexOrDecimal256
	Difficulty    *math.HexOrDecimal256
	GasLimit      math.HexOrDecimal64
	GasUsed       math.HexOrDecimal64
	Timestamp     math.HexOrDecimal64
	BaseFeePerGas *math.HexOrDecimal256
	BlobGasUsed   *math.HexOrDecimal64
	ExcessBlobGas *math.HexOrDecimal64
}

func (t *BlockTest) Run() error {
	config, ok := Forks[t.json.Network]
	if !ok {
		return UnsupportedForkError{t.json.Network}
	}
	config.SetDefaults()
	// Since we calculate the baseFee differently than eth, we will set it to 0 to turn off the gas fee.
	config.Governance.KIP71 = &params.KIP71Config{
		LowerBoundBaseFee:         0,
		UpperBoundBaseFee:         0,
		GasTarget:                 0,
		MaxBlockGasUsedForBaseFee: 0,
		BaseFeeDenominator:        0,
	}
	blockchain.InitDeriveSha(config)

	// import pre accounts & construct test genesis block & state root
	db := database.NewMemoryDBManager()
	gblock, err := t.genesis(config).Commit(common.Hash{}, db)
	if err != nil {
		return err
	}

	st := MakePreState(db, t.json.Pre, true, config.Rules(gblock.Number()))
	simulatedRoot, err := useEthStateRoot(st)
	if err != nil {
		return err
	}
	if simulatedRoot != t.json.Genesis.StateRoot {
		return fmt.Errorf("genesis block state root does not match test: computed=%x, test=%x", gblock.Root().Bytes()[:6], t.json.Genesis.StateRoot[:6])
	}

	// TODO-Kaia: Replace gxhash with istanbul
	tracer := vm.NewStructLogger(nil)
	gxhash.CustomInitialize = func(chain consensus.ChainReader, header *types.Header, state *state.StateDB) {
		if chain.Config().IsPragueForkEnabled(header.Number) {
			context := blockchain.NewEVMBlockContext(header, chain, nil)
			vmenv := vm.NewEVM(context, vm.TxContext{}, state, chain.Config(), &vm.Config{})
			blockchain.ProcessParentBlockHash(header, vmenv, state, chain.Config().Rules(header.Number))
		}
	}
	chain, err := blockchain.NewBlockChain(db, nil, config, gxhash.NewShared(), vm.Config{Debug: true, Tracer: tracer})
	if err != nil {
		return err
	}
	defer chain.Stop()

	_, rewardMap, senderMap, err := t.insertBlocksFromTx(chain, *gblock, db, tracer)
	if err != nil {
		return err
	}

	newDB, err := chain.State()
	if err != nil {
		return err
	}
	if err = t.validatePostState(newDB, rewardMap, senderMap); err != nil {
		return fmt.Errorf("post state validation failed: %v", err)
	}

	return nil
}

func (t *BlockTest) genesis(config *params.ChainConfig) *blockchain.Genesis {
	return &blockchain.Genesis{
		Config:     config,
		Timestamp:  t.json.Genesis.Timestamp,
		ParentHash: t.json.Genesis.ParentHash,
		ExtraData:  t.json.Genesis.ExtraData,
		GasUsed:    t.json.Genesis.GasUsed,
		BlockScore: t.json.Genesis.Number,
		Alloc:      t.json.Pre,
	}
}

/*
See https://github.com/ethereum/tests/wiki/Blockchain-Tests-II

	Whether a block is valid or not is a bit subtle, it's defined by presence of
	blockHeader and transactions fields. If they are missing, the block is
	invalid and we must verify that we do not accept it.

	Since some tests mix valid and invalid blocks we need to check this for every block.

	If a block is invalid it does not necessarily fail the test, if it's invalidness is
	expected we are expected to ignore it and continue processing and then validate the
	post state.
*/
func (t *BlockTest) insertBlocks(bc *blockchain.BlockChain, preBlock *types.Block) ([]btBlock, error) {
	validBlocks := make([]btBlock, 0)
	latestParentHash := preBlock.Hash()
	latestRoot := preBlock.Root()
	// insert the test blocks, which will execute all transactions
	for _, b := range t.json.Blocks {
		cb, err := b.decode(latestParentHash, latestRoot)
		if err != nil {
			if b.BlockHeader == nil {
				continue // OK - block is supposed to be invalid, continue with next block
			} else {
				return nil, fmt.Errorf("Block RLP decoding failed when expected to succeed: %v", err)
			}
		}
		// RLP decoding worked, try to insert into chain:
		latestParentHash = cb.Hash()
		latestRoot = cb.Root()
		blocks := types.Blocks{cb}
		i, err := bc.InsertChain(blocks)
		if err != nil {
			if b.BlockHeader == nil {
				continue // OK - block is supposed to be invalid, continue with next block
			} else {
				return nil, fmt.Errorf("Block #%v insertion into chain failed: %v", blocks[i].Number(), err)
			}
		}
		if b.BlockHeader == nil {
			return nil, fmt.Errorf("Block insertion should have failed")
		}

		// validate RLP decoding by checking all values against test file JSON
		if err = validateHeader(b.BlockHeader, cb.Header()); err != nil {
			return nil, fmt.Errorf("Deserialised block header validation failed: %v", err)
		}
		validBlocks = append(validBlocks, b)
	}
	return validBlocks, nil
}

type rewardList struct {
	kaiaReward *big.Int
	ethReward  *big.Int
}

func (t *BlockTest) insertBlocksFromTx(bc *blockchain.BlockChain, gBlock types.Block, db database.DBManager, tracer *vm.StructLogger) ([]btBlock, map[common.Address]rewardList, map[common.Address]*big.Int, error) {
	validBlocks := make([]btBlock, 0)
	rewardMap := map[common.Address]rewardList{}
	senderMap := map[common.Address]*big.Int{}
	preBlock := &gBlock

	// insert the test blocks, which will execute all transactions
	for _, b := range t.json.Blocks {
		txs, header, err := b.decodeTx()
		if err != nil {
			if b.BlockHeader == nil {
				continue // OK - block is supposed to be invalid, continue with next block
			} else {
				return nil, nil, nil, fmt.Errorf("Block RLP decoding failed when expected to succeed: %v", err)
			}
		}
		// RLP decoding worked, try to insert into chain:
		kaiaReward := common.Big0
		ethReward := common.Big0

		// The intrinsic gas calculation affects gas used, so we need to make some changes to the main code.
		if bc.Config().IsIstanbulForkEnabled(bc.CurrentHeader().Number) {
			types.IsPragueInExecutionSpecTest = true
		}
		blockchain.GasLimitInExecutionSpecTest = header.GasLimit

		// var maxFeePerGas *big.Int
		blocks, receiptsList := blockchain.GenerateChain(bc.Config(), preBlock, bc.Engine(), db, 1, func(i int, b *blockchain.BlockGen) {
			b.SetRewardbase(common.Address(header.Coinbase))
			for _, tx := range txs {
<<<<<<< HEAD
				_ = b.AddTxWithChainWithError(bc, tx)
=======
				b.AddTxWithChainEvenHasError(nil, tx)
>>>>>>> 7db495f5
			}
		})
		preBlock = blocks[0]

		// The reward calculation is different for kaia and eth, and this will be deducted from the state later.
		for _, receipt := range receiptsList[0] {
			for _, tx := range blocks[0].Body().Transactions {
				if tx.Hash() != receipt.TxHash {
					continue
				}

				// kaia gas price
				var kaiaGasPrice *big.Int
				if tx.Type() == types.TxTypeEthereumDynamicFee || tx.Type() == types.TxTypeEthereumSetCode {
					kaiaGasPrice = tx.EffectiveGasPrice(blocks[0].Header(), bc.Config())
				} else {
					kaiaGasPrice = tx.GasPrice()
				}

				// eth gas price
				ethGasPrice := tx.GasPrice()
				if header.BaseFee != nil {
					ethGasPrice = math.BigMin(new(big.Int).Add(tx.GasTipCap(), header.BaseFee), tx.GasFeeCap())
				}

				// Record kaia's reward.
				kaiaReward = new(big.Int).Add(kaiaReward, new(big.Int).Mul(new(big.Int).SetUint64(receipt.GasUsed), kaiaGasPrice))

				// Record eth's reward.
				ethReward = new(big.Int).Add(ethReward, calculateEthMiningReward(ethGasPrice, tx.GasFeeCap(), tx.GasTipCap(), header.BaseFee,
					receipt.GasUsed, bc.Config().Rules(blocks[0].Header().Number)))

				// Because it is a eth test, we don't have to think about fee payer
				// Because the baseFee is set to 0, Kaia's gas fee may be 0 if the transaction has a dynamic fee.
				senderMap[tx.ValidatedSender()] = new(big.Int).Sub(
					new(big.Int).Mul(new(big.Int).SetUint64(receipt.GasUsed), kaiaGasPrice),
					new(big.Int).Mul(new(big.Int).SetUint64(receipt.GasUsed), ethGasPrice))
			}
		}

		if header.GasUsed != blocks[0].GasUsed() {
			return nil, nil, nil, fmt.Errorf("Unexpected GasUsed error (Expected: %v, Actual: %v)", header.GasUsed, blocks[0].GasUsed())
		}

		rewardMap[common.Address(header.Coinbase)] = rewardList{
			kaiaReward: kaiaReward,
			ethReward:  ethReward,
		}

		i, err := bc.InsertChain(blocks)
		if err != nil {
			if b.BlockHeader == nil {
				continue // OK - block is supposed to be invalid, continue with next block
			} else {
				return nil, nil, nil, fmt.Errorf("Block #%v insertion into chain failed: %v", blocks[i].Number(), err)
			}
		}
		if b.BlockHeader == nil {
			return nil, nil, nil, errors.New("Block insertion should have failed")
		}

		validBlocks = append(validBlocks, b)
	}
	return validBlocks, rewardMap, senderMap, nil
}

func validateHeader(h *btHeader, h2 *types.Header) error {
	if h.Bloom != h2.Bloom {
		return fmt.Errorf("Bloom: want: %x have: %x", h.Bloom, h2.Bloom)
	}
	if h.Number.Cmp(h2.Number) != 0 {
		return fmt.Errorf("Number: want: %v have: %v", h.Number, h2.Number)
	}
	if h.ParentHash != h2.ParentHash {
		return fmt.Errorf("Parent hash: want: %x have: %x", h.ParentHash, h2.ParentHash)
	}
	if h.ReceiptTrie != h2.ReceiptHash {
		return fmt.Errorf("Receipt hash: want: %x have: %x", h.ReceiptTrie, h2.ReceiptHash)
	}
	if h.TransactionsTrie != h2.TxHash {
		return fmt.Errorf("Tx hash: want: %x have: %x", h.TransactionsTrie, h2.TxHash)
	}
	if h.StateRoot != h2.Root {
		return fmt.Errorf("State hash: want: %x have: %x", h.StateRoot, h2.Root)
	}
	if !bytes.Equal(h.ExtraData, h2.Extra) {
		return fmt.Errorf("Extra data: want: %x have: %x", h.ExtraData, h2.Extra)
	}
	if h.GasUsed != h2.GasUsed {
		return fmt.Errorf("GasUsed: want: %d have: %d", h.GasUsed, h2.GasUsed)
	}
	if h.Timestamp != h2.Time.Uint64() {
		return fmt.Errorf("TimestampGa: want: %v have: %v", h.Timestamp, h2.Time)
	}
	return nil
}

func (t *BlockTest) validatePostState(statedb *state.StateDB, rewardMap map[common.Address]rewardList, senderMap map[common.Address]*big.Int) error {
	// validate post state accounts in test file against what we have in state db
	for addr, acct := range t.json.Post {
		if rewardList, exist := rewardMap[addr]; exist {
			// In the case of rewardBaseAddress, the Kaia reward will be deducted once.
			statedb.SubBalance(addr, rewardList.kaiaReward)
			statedb.AddBalance(addr, rewardList.ethReward)
		}

		if senderGasAdjust, exist := senderMap[addr]; exist {
			statedb.AddBalance(addr, senderGasAdjust)
		}

		// address is indirectly verified by the other fields, as it's the db key
		code2 := statedb.GetCode(addr)
		balance2 := statedb.GetBalance(addr)
		nonce2 := statedb.GetNonce(addr)
		if !bytes.Equal(code2, acct.Code) {
			return fmt.Errorf("account code mismatch for addr: %s want: %v have: %s", addr.String(), acct.Code, hex.EncodeToString(code2))
		}
		if balance2.Cmp(acct.Balance) != 0 {
			return fmt.Errorf("account balance mismatch for addr: %s, want: %d, have: %d", addr.String(), acct.Balance, balance2)
		}
		if nonce2 != acct.Nonce {
			return fmt.Errorf("account nonce mismatch for addr: %s want: %d have: %d", addr.String(), acct.Nonce, nonce2)
		}
	}
	return nil
}

func (t *BlockTest) validateImportedHeaders(cm *blockchain.BlockChain, validBlocks []btBlock) error {
	// to get constant lookup when verifying block headers by hash (some tests have many blocks)
	bmap := make(map[common.Hash]btBlock, len(t.json.Blocks))
	for _, b := range validBlocks {
		bmap[b.BlockHeader.Hash] = b
	}
	// iterate over blocks backwards from HEAD and validate imported
	// headers vs test file. some tests have reorgs, and we import
	// block-by-block, so we can only validate imported headers after
	// all blocks have been processed by BlockChain, as they may not
	// be part of the longest chain until last block is imported.
	for b := cm.CurrentBlock(); b != nil && b.NumberU64() != 0; b = cm.GetBlockByHash(b.Header().ParentHash) {
		if err := validateHeader(bmap[b.Hash()].BlockHeader, b.Header()); err != nil {
			return fmt.Errorf("Imported block header validation failed: %v", err)
		}
	}
	return nil
}

type TestHeader struct {
	ParentHash       common.Hash
	UncleHash        common.Hash
	Coinbase         []byte
	Root             common.Hash
	TxHash           common.Hash
	ReceiptHash      common.Hash
	Bloom            types.Bloom
	Difficulty       *big.Int
	Number           *big.Int
	GasLimit         uint64
	GasUsed          uint64
	Time             *big.Int
	Extra            []byte
	MixHash          common.Hash
	Nonce            []byte
	BaseFee          *big.Int     `rlp:"optional"`
	WithdrawalsHash  *common.Hash `rlp:"optional"`
	BlobGasUsed      *uint64      `rlp:"optional"`
	ExcessBlobGas    *uint64      `rlp:"optional"`
	ParentBeaconRoot *common.Hash `rlp:"optional"`
	RequestsHash     *common.Hash `rlp:"optional"`
}

// Modify the decode function
func (bb *btBlock) decode(latestParentHash common.Hash, latestRoot common.Hash) (*types.Block, error) {
	data, err := hexutil.Decode(bb.Rlp)
	if err != nil {
		return nil, fmt.Errorf("failed to decode hex: %v", err)
	}

	fmt.Printf("Debug: Full RLP hex: %x\n", data)

	// First decode just the raw RLP list
	s := rlp.NewStream(bytes.NewReader(data), 0)
	kind, size, err := s.Kind()
	if err != nil {
		return nil, fmt.Errorf("failed to get RLP kind: %v", err)
	}
	fmt.Printf("Debug: RLP kind: %v, size: %d\n", kind, size)

	if kind != rlp.List {
		return nil, fmt.Errorf("expected RLP list, got %v", kind)
	}

	// Manual decoding approach
	if _, err := s.List(); err != nil {
		return nil, fmt.Errorf("failed to enter outer list: %v", err)
	}

	// Decode header
	var header TestHeader
	if err := s.Decode(&header); err != nil {
		return nil, fmt.Errorf("failed to decode header: %v", err)
	}

	// Decode transactions
	var txs []*types.Transaction
	if err := s.Decode(&txs); err != nil {
		return nil, fmt.Errorf("failed to decode transactions: %v", err)
	}

	// Convert header
	var rewardbase common.Address
	if len(header.Coinbase) > 0 {
		copy(rewardbase[:], header.Coinbase[:20])
	}

	block := types.NewBlockWithHeader(&types.Header{
		ParentHash:   latestParentHash,
		Rewardbase:   rewardbase,
		Root:         latestRoot,
		TxHash:       header.TxHash,
		ReceiptHash:  header.ReceiptHash,
		Bloom:        header.Bloom,
		BlockScore:   params.GenesisBlockScore,
		Number:       header.Number,
		GasUsed:      header.GasUsed,
		Time:         header.Time,
		TimeFoS:      0,
		Extra:        header.Extra,
		Governance:   []byte{},
		Vote:         []byte{},
		BaseFee:      header.BaseFee,
		RandomReveal: []byte{},
		MixHash:      header.MixHash[:],
	})

	return block.WithBody(txs), nil
}

// Modify the decode function
func (bb *btBlock) decodeTx() (types.Transactions, TestHeader, error) {
	data, err := hexutil.Decode(bb.Rlp)
	if err != nil {
		return nil, TestHeader{}, fmt.Errorf("failed to decode hex: %v", err)
	}

	// First decode just the raw RLP list
	s := rlp.NewStream(bytes.NewReader(data), 0)
	kind, _, err := s.Kind()
	if err != nil {
		return nil, TestHeader{}, fmt.Errorf("failed to get RLP kind: %v", err)
	}

	if kind != rlp.List {
		return nil, TestHeader{}, fmt.Errorf("expected RLP list, got %v", kind)
	}

	// Manual decoding approach
	if _, err := s.List(); err != nil {
		return nil, TestHeader{}, fmt.Errorf("failed to enter outer list: %v", err)
	}

	// Decode header
	var header TestHeader
	if err := s.Decode(&header); err != nil {
		return nil, TestHeader{}, fmt.Errorf("failed to decode header: %v", err)
	}

	// Decode transactions
	var txs types.Transactions
	if err := s.Decode(&txs); err != nil {
		return nil, TestHeader{}, fmt.Errorf("failed to decode transactions: %v", err)
	}

	return txs, header, nil
}<|MERGE_RESOLUTION|>--- conflicted
+++ resolved
@@ -272,11 +272,7 @@
 		blocks, receiptsList := blockchain.GenerateChain(bc.Config(), preBlock, bc.Engine(), db, 1, func(i int, b *blockchain.BlockGen) {
 			b.SetRewardbase(common.Address(header.Coinbase))
 			for _, tx := range txs {
-<<<<<<< HEAD
-				_ = b.AddTxWithChainWithError(bc, tx)
-=======
-				b.AddTxWithChainEvenHasError(nil, tx)
->>>>>>> 7db495f5
+				b.AddTxWithChainEvenHasError(bc, tx)
 			}
 		})
 		preBlock = blocks[0]
