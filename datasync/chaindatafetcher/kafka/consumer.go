--- conflicted
+++ resolved
@@ -23,10 +23,7 @@
 	"fmt"
 	"log"
 	"os"
-<<<<<<< HEAD
 	"time"
-=======
->>>>>>> c7d534b0
 
 	"github.com/Shopify/sarama"
 )
