version: 2.1

aliases:
  - &filter-only-version-tag
    tags:
      only: /^v[0-9]+\.[0-9]+\.[0-9]+.*/
    branches:
      ignore: /.*/
  - &filter-version-not-release
    tags:
      only: /^v[0-9]+\.[0-9]+\.[0-9]+.*/
    branches:
      ignore:
        - /release\/.*/
        - main

orbs:
  codecov: codecov/codecov@1.0.5
  docker: circleci/docker@2.1.1

executors:
  linux-executor: # this executor is for general testing and packaging linux binaries
    working_directory: ~/go/src/github.com/klaytn/klaytn
    resource_class: medium
    docker:
      - image: klaytn/build_base:1.12-go.1.22.1-solc0.8.13-ubuntu-20.04
        auth:
          username: $DOCKER_LOGIN
          password: $DOCKER_PASSWORD
  linux-others-executor: # this executor is for test-others job
    working_directory: /go/src/github.com/klaytn/klaytn
    resource_class: large
    docker:
      - image: klaytn/build_base:1.12-go.1.22.1-solc0.8.13-ubuntu-20.04
        auth:
          username: $DOCKER_LOGIN
          password: $DOCKER_PASSWORD
      - image: localstack/localstack:0.13.0
        auth:
          username: $DOCKER_LOGIN
          password: $DOCKER_PASSWORD
      - image: circleci/redis:6.0.8-alpine
        auth:
          username: $DOCKER_LOGIN
          password: $DOCKER_PASSWORD
      - name: kafka
        image: bitnami/kafka:3.7
        auth:
          username: $DOCKER_LOGIN
          password: $DOCKER_PASSWORD
        environment:
          KAFKA_CFG_NODE_ID: 0
          KAFKA_CFG_PROCESS_ROLES: controller,broker
          KAFKA_CFG_CONTROLLER_QUORUM_VOTERS: 0@kafka:9093
          KAFKA_CFG_LISTENERS: PLAINTEXT://:9092,CONTROLLER://:9093
          KAFKA_CFG_ADVERTISED_LISTENERS: PLAINTEXT://kafka:9092
          KAFKA_CFG_LISTENER_SECURITY_PROTOCOL_MAP: CONTROLLER:PLAINTEXT,PLAINTEXT:PLAINTEXT
          KAFKA_CFG_CONTROLLER_LISTENER_NAMES: CONTROLLER
          KAFKA_CFG_INTER_BROKER_LISTENER_NAME: PLAINTEXT
  darwin-executor: # this executor is for packaging darwin binaries
    working_directory: ~/go/src/github.com/klaytn/klaytn
    macos:
      xcode: 14.2.0
    resource_class: macos.x86.medium.gen2
  rpm-executor: # this executor is for packaging rpm binaries
    working_directory: /go/src/github.com/klaytn/klaytn
    docker:
      - image: klaytn/circleci-rpmbuild:1.22.1-gcc7
        auth:
          username: $DOCKER_LOGIN
          password: $DOCKER_PASSWORD
  default:
    working_directory: ~/go/src/github.com/klaytn/klaytn
    docker:
      - image: cimg/go:1.22.1

commands:
  install-darwin-dependencies:
    description: Install dependencies on darwin machine
    steps:
      - run:
          name: "install darwin dependencies"
          command: |
            # install awscli
            brew install awscli
            # install golang
            curl -O https://dl.google.com/go/go1.22.1.darwin-amd64.tar.gz
            mkdir $HOME/go1.22.1
            tar -C $HOME/go1.22.1 -xzf go1.22.1.darwin-amd64.tar.gz
  pre-build:
    description: "before build, set version"
    steps:
      - run:
          name: "set variables"
          command: |
            export GOPATH=~/go
            export PATH=$HOME/go1.22.1/go/bin:$PATH
            pat="^v[0-9]+\.[0-9]+\.[0-9]+-rc\.[0-9]+.*"

            if [[ $CIRCLE_TAG =~ $pat ]]; then
              echo "this is rc version $CIRCLE_TAG"
              rc_num=$(echo $CIRCLE_TAG | cut -d '-' -f 2)

              sed 's/%d.%d.%d/%d.%d.%d~'$rc_num'/' params/version.go > params/version.go.tmp
              mv params/version.go.tmp params/version.go
              sed -n '/%d.%d.%d/p' params/version.go
            else
              echo "this is not RC version"
            fi
            echo "export KLAYTN_VERSION=$(go run build/rpm/main.go version)" >> $BASH_ENV
  build-packaging:
    description: "Build for each OS/Network"
    parameters:
      os-network:
        type: string
        default: "linux-amd64"
      baobab:
        type: string
        default: ""
    steps:
      - run:
          name: "build and packaging"
          command: |
            export GOPATH=~/go
            export PATH=$HOME/go1.22.1/go/bin:$PATH
            make all
            for item in kcn kpn ken kscn kspn ksen kbn kgen homi; do
              ./build/package-tar.sh << parameters.baobab >> << parameters.os-network >> $item
            done
  upload-repo:
    description: "upload packaging tar.gz"
    parameters:
      item:
        type: string
        default: "kcn kpn ken kgen kscn kbn kspn ksen homi"
    steps:
      - run:
          name: "upload S3 repo"
          command: |
            export GOPATH=~/go
            export PATH=$HOME/go1.22.1/go/bin:$PATH
            KLAYTN_VERSION=$(go run build/rpm/main.go version)
            for item in << parameters.item >>; do aws s3 cp packages/${item}-*.tar.gz s3://$FRONTEND_BUCKET/packages/kaia-test/$KLAYTN_VERSION/; done
  rpm-tagging:
    description: "rpm tagging for cypress"
    steps:
      - run:
          name: "rpm tagging"
          command: |
            for item in kcn kpn ken kscn kspn ksen kbn kgen homi; do
              ./build/package-rpm.sh $item
            done
      - run:
          name: "upload S3 repo"
          command: |
            PLATFORM_SUFFIX=$(uname -s | tr '[:upper:]' '[:lower:]')-$(uname -m)
            KLAYTN_VERSION=$(go run build/rpm/main.go version)

            for item in kcn kpn ken kscn kspn ksen kbn kgen homi; do
              TARGET_RPM=$(find $item-linux-x86_64/rpmbuild/RPMS/x86_64/ | awk -v pat="$item(d)?-v" '$0~pat')
              aws s3 cp $TARGET_RPM s3://$FRONTEND_BUCKET/packages/rhel/7/prod/
              aws s3 cp $TARGET_RPM s3://$FRONTEND_BUCKET/packages/kaia-test/$KLAYTN_VERSION/
            done
  rpm-tagging-baobab:
    description: "rpm tagging for baobab"
    steps:
      - run:
          name: "rpm tagging baobab"
          command: |
            for item in kcn kpn ken; do
              ./build/package-rpm.sh -b $item
            done
      - run:
          name: "upload S3 repo"
          command: |
            for item in kcn kpn ken; do
              TARGET_RPM=$(find $item-linux-x86_64/rpmbuild/RPMS/x86_64/ | awk -v pat="$item(d)?-baobab-v" '$0~pat')
              aws s3 cp $TARGET_RPM s3://$FRONTEND_BUCKET/packages/rhel/7/prod/
              aws s3 cp $TARGET_RPM s3://$FRONTEND_BUCKET/packages/kaia-test/$KLAYTN_VERSION/
            done
  createrepo-update:
    steps:
      - run:
          name: "createrepo update"
          command: |
            aws s3 sync s3://$FRONTEND_BUCKET/packages/rhel/7/prod/ rhel/7/prod/
            createrepo --update rhel/7/prod
            aws s3 sync --delete rhel/7/prod/repodata/ s3://$FRONTEND_BUCKET/packages/rhel/7/prod/repodata/
  tag-verify:
    steps:
      - run:
          name: "Verify tag and file version match"
          command: |
            echo "tag version is " $CIRCLE_TAG
            KLAYTN_VERSION=$(go run build/rpm/main.go version)
            echo "version on version.go" $KLAYTN_VERSION
            if [ $KLAYTN_VERSION == ${CIRCLE_TAG%-*} ]; then
              echo "verification pass"
            else
              echo "It's not same version."
              exit 1
            fi
  tagger-verify:
    steps:
      - run:
          name: "Verify tag and file version match"
          command: |
            TAGGER=$(git for-each-ref --format='%(tagger)' refs/tags/$CIRCLE_TAG | sed 's/ .*//')
            if [ $TAGGER == 'circleci-klaytn' ]; then
              echo "Pass! Tagger is circleci-klaytn"
            else
              echo "only circleci-klaytn can tagging major version"
              exit 1
            fi
  make-pr:
    steps:
      - run:
          name: "Push to release branch"
          command: |
            echo "push to release branch: /release/${CIRCLE_TAG%-*}"
            git checkout -b release/${CIRCLE_TAG%-*}
            git push origin release/${CIRCLE_TAG%-*}
      - run:
          name: "Install hub"
          command: |
            curl -sSLf https://github.com/github/hub/releases/download/v2.12.3/hub-linux-amd64-2.12.3.tgz | \
              tar zxf - --strip-components=1 -C /tmp && \
              sudo mv /tmp/bin/hub /usr/local/bin/hub
            type hub
      - run:
          name: "Create pull request"
          command: |
              version=$(hub pr list -s open -L 10 -f "%H%n")
              echo $version
              if [[ $version == *"release/${CIRCLE_TAG%-*}"* ]]; then
                echo "PR already exist"
              else
                echo "hub pull-request -m "[Main] release/$CIRCLE_TAG QA Signoff" -b $CIRCLE_PROJECT_USERNAME:master -h $CIRCLE_PROJECT_USERNAME:${CIRCLE_TAG%-*}"
                echo -e "[Main] release/${CIRCLE_TAG%-*} QA Sign-off\n\nThis PR is automatically created by CI to release a new official version of $CIRCLE_PROJECT_REPONAME.\n\nWhen this PR is approved by QA team, a new version will be released." | hub pull-request -b $CIRCLE_PROJECT_USERNAME:main -h $CIRCLE_PROJECT_USERNAME:release/${CIRCLE_TAG%-*} -r $GITHUB_reviewer -l circleci -F-
              fi
      - run:
          name: "build announce"
          command: .circleci/scripts/build_announce.sh
  tagging-delete-branch:
    steps:
      - run:
          name: "Generate tag"
          command: |
            export version=$(go run build/rpm/main.go version) >> $BASH_ENV
            echo "git tag $version"
            git checkout test-cicd
            git config --global user.email "team.devops@groundx.xyz"
            git config --global user.name "circleci-klaytn"
            git tag -a $version -m "$CIRCLE_STAGE"
            git push origin $version
      - run:
          name: "Delete release branch"
          command: |
            export version=$(go run build/rpm/main.go version) >> $BASH_ENV
            #delete release branch. it trigger by merge title
            if [[ "release/v" = $(git log --oneline -1 | grep -o "release/v") ]]; then
              echo "Delete branch release/$version"
              git push origin --delete release/$version
            else
              echo "Need to delete branch manually"
            fi
  wait-other-containers-ready:
    steps:
      - run:
          name: "Install net-cat"
          command: apt install -y netcat
      - run:
          name: "Waiting for Redis to be ready"
          command: |
            for i in `seq 1 10`;
            do
              nc -z 127.0.0.1 6379 && echo Success && exit 0
              echo -n .
              sleep 1
            done
            echo Failed waiting for Redis && exit 1
      - run:
          name: "Waiting for Kafka to be ready"
          command: |
            for i in `seq 1 10`;
            do
              nc -z kafka 9092 && echo Success && exit 0
              echo -n .
              sleep 1
            done
            echo Failed waiting for Kafka && exit 1
      - run:
          name: "Wait until localstack container running"
          command: |
            timeout 60 sh -c \
            'until nc -z localhost 4566; do
              echo "Waiting for Localstack ..."
              sleep 1
            done'
  notify-success:
    steps:
      - run:
          name: "notify slack when job success"
          command : |
            curl --data '{"text": "✅ Job *'$CIRCLE_JOB'* succeeded on *'$CIRCLE_BRANCH''$CIRCLE_TAG'*. Please see '$CIRCLE_BUILD_URL' for details."}' "$SLACK_WEBHOOK_URL"
          when: on_success
  notify-failure:
    steps:
      - run:
          name: "notify slack when job fail"
          command : |
            curl --data '{"text": "❌ Job *'$CIRCLE_JOB'* failed on *'$CIRCLE_BRANCH'*. Please see '$CIRCLE_BUILD_URL' for details."}' "$SLACK_WEBHOOK_URL"
          when: on_fail
  run-rpc:
    steps:
      - run:
          name: "Run rpc-tester on 1CN private network"
          no_output_timeout: 30m
          command: |
            make kcn
            git clone https://$TEST_TOKEN@github.com/klaytn/klaytn-rpc-tester.git
            cd klaytn-rpc-tester
            cp ../build/bin/kcn script/cn/bin/
            cd script
            ./set_CNonly.sh
            cd ..
            cp config_template.json config.json
            apt install python3.8 python3-venv -y
            python3.8 -m venv --without-pip venv
            source venv/bin/activate
            curl https://bootstrap.pypa.io/get-pip.py | python
            pip3 install -r requirements.txt
            python3 main.py --protocol rpc
jobs:
  build:
    executor: linux-executor
    steps:
      - checkout
      - pre-build
      - run:
          name: "Build"
          command: make all

  test-linter:
    executor: linux-executor
    steps:
      - checkout
      - run:
          name: "Run golangci-lint"
          no_output_timeout: 30m
          command: go run build/ci.go lint -v --new-from-rev=dev

  test-datasync:
    executor: linux-others-executor
    steps:
      - checkout
      - wait-other-containers-ready
      - run:
          name: "Run test datasync"
          no_output_timeout: 30m
          command: make test-datasync

  test-networks:
    executor: linux-executor
    steps:
      - checkout
      - run:
          name: "Run test networks"
          no_output_timeout: 30m
          command: make test-networks

  test-node:
    executor: linux-executor
    steps:
      - checkout
      - run:
          name: "Run test node"
          no_output_timeout: 30m
          command: make test-node

  test-tests:
    executor: linux-executor
    steps:
      - checkout
      - run:
          name: "Run test tests"
          no_output_timeout: 30m
          command: |
            git clone --depth 1 https://$TEST_TOKEN@github.com/klaytn/klaytn-tests.git tests/testdata
            make test-tests

  test-others:
    executor: linux-others-executor
    resource_class: large
    steps:
      - checkout
      - wait-other-containers-ready
      - run:
          name: "Run test others"
          no_output_timeout: 30m
          command: |
            make test-others

  test-rpc:
    executor: linux-executor
    steps:
      - checkout
      - pre-build
      - run-rpc

  pass-tests:
    executor: default
    steps:
      - run:
          name: "tests pass!"
          command: echo "tests pass!"

  tagger-verify:
    executor: default
    steps:
      - checkout
      - tagger-verify

  coverage:
    executor: linux-others-executor
    resource_class: large
    steps:
      - checkout
      - wait-other-containers-ready
      - run:
          shell: /bin/bash
          name: "Run coverage tests"
          command: |
            set -e
            export GOPATH=/go
            git clone --depth 1 https://$TEST_TOKEN@github.com/klaytn/klaytn-tests.git tests/testdata
            make cover
            mkdir -p /tmp/coverage_reports
            cp coverage_report.txt /tmp/coverage_reports/
            cp coverage_report.html /tmp/coverage_reports/
      - notify-failure
      - notify-success
      - store_artifacts:
          path: /tmp/coverage_reports
      - codecov/upload:
          file: /tmp/coverage_reports/coverage_*

  linters:
    executor: linux-executor
    steps:
      - checkout
      - run:
          name: "Run linters"
          command: |
            make lint-try
            mkdir -p /tmp/linter_reports
            cp linter_report.txt /tmp/linter_reports/
      - notify-failure
      - notify-success
      - store_artifacts:
          path: /tmp/linter_reports

  rpc-tester-report:
    executor: linux-executor
    steps:
      - checkout
      - pre-build
      - run-rpc
      - notify-failure
      - notify-success

  packaging-linux:
    executor: linux-executor
    resource_class: large
    steps:
      - checkout
      - pre-build
      - build-packaging
      - upload-repo

  packaging-linux-baobab:
    executor: linux-executor
    resource_class: large
    steps:
      - checkout
      - pre-build
      - build-packaging:
          baobab: "-b"
      - upload-repo:
          item: "kcn kpn ken"

  packaging-darwin:
    executor: darwin-executor
    steps:
      - checkout
      - install-darwin-dependencies
      - pre-build
      - build-packaging:
          os-network: "darwin-amd64"
      - upload-repo

  packaging-darwin-baobab:
    executor: darwin-executor
    steps:
      - checkout
      - install-darwin-dependencies
      - pre-build
      - build-packaging:
          os-network: "darwin-amd64"
          baobab: "-b"
      - upload-repo:
          item: "kcn kpn ken"

  rpm-tagged:
    executor: rpm-executor
    steps:
      - checkout
      - pre-build
      - rpm-tagging

  rpm-tagged-baobab:
    executor: rpm-executor
    steps:
      - checkout
      - pre-build
      - rpm-tagging-baobab

  deploy-rpm-public:
    executor: rpm-executor
    steps:
      - add_ssh_keys
      - createrepo-update
      - notify-failure
      - notify-success

  tag-verify:
    executor: linux-executor
    steps:
      - checkout
      - tag-verify

  release-PR:
    executor: default
    steps:
      - add_ssh_keys
      - checkout
      - make-pr
      - notify-failure
      - notify-success

  major-tagging:
    executor: default
    steps:
      - add_ssh_keys
      - checkout
      - tagging-delete-branch

workflows:
  version: 2
  build_n_packaging:
    jobs:
      - build:
          filters: *filter-version-not-release
      - test-datasync:
          filters: *filter-version-not-release
      - test-networks:
          filters: *filter-version-not-release
      - test-node:
          filters: *filter-version-not-release
      - test-tests:
          filters: *filter-version-not-release
      - test-others:
          filters: *filter-version-not-release
      - test-linter:
          filters: *filter-version-not-release
      - tagger-verify:
          filters:
            tags:
              only: /^v[0-9]+\.[0-9]+\.[0-9]+/
            branches:
              ignore: /.*/
      - test-rpc:
          filters: *filter-only-version-tag

      - pass-tests:
          requires:
            - build
            - test-datasync
            - test-networks
            - test-node
            - test-tests
            - test-others
            - tag-verify
            - tagger-verify
          filters: *filter-version-not-release

      - docker/publish: # for dev branch
          filters:
            branches:
              only: dev
          requires:
            - pass-tests
          extra_build_args: '--platform=linux/amd64'
          image: klaytn/klaytn
          tag: dev
          executor: docker/docker
          use-remote-docker: true
          remote-docker-version: 20.10.14
          use-buildkit: true

      - docker/publish: # for release versions
          filters:
            tags:
              only: /^v[0-9]+\.[0-9]+\.[0-9]+/
            branches:
              ignore: /.*/
          requires:
            - pass-tests
          extra_build_args: '--platform=linux/amd64'
          image: klaytn/klaytn
          tag: latest,$CIRCLE_TAG
          executor: docker/docker
          use-remote-docker: true
          remote-docker-version: 20.10.14
          use-buildkit: true

      - tag-verify:
          filters: *filter-only-version-tag

      - deploy-rpm-public:
          requires:
            - rpm-tagged
            - rpm-tagged-baobab
            - packaging-linux
            - packaging-linux-baobab
            - packaging-darwin
            - packaging-darwin-baobab
          filters:
            tags:
              only: /^v[0-9]+\.[0-9]+\.[0-9]/
            branches:
              ignore: /.*/

      - release-PR:
          requires:
            - rpm-tagged
            - rpm-tagged-baobab
            - packaging-linux
            - packaging-linux-baobab
            - packaging-darwin
            - packaging-darwin-baobab
          filters:
            tags:
              only: /^v[0-9]+\.[0-9]+\.[0-9]+-rc\.[0-9]+.*/
            branches:
              ignore: /.*/

      - rpm-tagged:
          filters: *filter-only-version-tag
          requires:
            - pass-tests
      - rpm-tagged-baobab:
          filters: *filter-only-version-tag
          requires:
            - pass-tests
      - packaging-linux:
          filters: *filter-only-version-tag
          requires:
            - pass-tests
      - packaging-linux-baobab:
          filters: *filter-only-version-tag
          requires:
            - pass-tests
      - packaging-darwin:
          filters: *filter-only-version-tag
          requires:
            - pass-tests
      - packaging-darwin-baobab:
          filters: *filter-only-version-tag
          requires:
            - pass-tests

      - major-tagging:
          filters:
            branches:
<<<<<<< HEAD
              only: test-cicd
=======
              only: main
>>>>>>> b6cc5d0d

  nightly-coverage:
    triggers:
      - schedule:
          cron: "0 18 * * *"
          filters:
            branches:
              only: dev
    jobs:
      - coverage

  nightly-linters:
    triggers:
      - schedule:
          cron: "0 19 * * *"
          filters:
            branches:
              only: dev
    jobs:
      - linters

  nightly-rpc:
    triggers:
      - schedule:
          cron: "0 20 * * *"
          filters:
            branches:
              only: dev
    jobs:
      - rpc-tester-report<|MERGE_RESOLUTION|>--- conflicted
+++ resolved
@@ -29,7 +29,7 @@
           password: $DOCKER_PASSWORD
   linux-others-executor: # this executor is for test-others job
     working_directory: /go/src/github.com/klaytn/klaytn
-    resource_class: large
+    resource_class: xlarge
     docker:
       - image: klaytn/build_base:1.12-go.1.22.1-solc0.8.13-ubuntu-20.04
         auth:
@@ -140,7 +140,7 @@
             export GOPATH=~/go
             export PATH=$HOME/go1.22.1/go/bin:$PATH
             KLAYTN_VERSION=$(go run build/rpm/main.go version)
-            for item in << parameters.item >>; do aws s3 cp packages/${item}-*.tar.gz s3://$FRONTEND_BUCKET/packages/kaia-test/$KLAYTN_VERSION/; done
+            for item in << parameters.item >>; do aws s3 cp packages/${item}-*.tar.gz s3://$FRONTEND_BUCKET/packages/klaytn/$KLAYTN_VERSION/; done
   rpm-tagging:
     description: "rpm tagging for cypress"
     steps:
@@ -159,7 +159,7 @@
             for item in kcn kpn ken kscn kspn ksen kbn kgen homi; do
               TARGET_RPM=$(find $item-linux-x86_64/rpmbuild/RPMS/x86_64/ | awk -v pat="$item(d)?-v" '$0~pat')
               aws s3 cp $TARGET_RPM s3://$FRONTEND_BUCKET/packages/rhel/7/prod/
-              aws s3 cp $TARGET_RPM s3://$FRONTEND_BUCKET/packages/kaia-test/$KLAYTN_VERSION/
+              aws s3 cp $TARGET_RPM s3://$FRONTEND_BUCKET/packages/klaytn/$KLAYTN_VERSION/
             done
   rpm-tagging-baobab:
     description: "rpm tagging for baobab"
@@ -176,7 +176,7 @@
             for item in kcn kpn ken; do
               TARGET_RPM=$(find $item-linux-x86_64/rpmbuild/RPMS/x86_64/ | awk -v pat="$item(d)?-baobab-v" '$0~pat')
               aws s3 cp $TARGET_RPM s3://$FRONTEND_BUCKET/packages/rhel/7/prod/
-              aws s3 cp $TARGET_RPM s3://$FRONTEND_BUCKET/packages/kaia-test/$KLAYTN_VERSION/
+              aws s3 cp $TARGET_RPM s3://$FRONTEND_BUCKET/packages/klaytn/$KLAYTN_VERSION/
             done
   createrepo-update:
     steps:
@@ -248,7 +248,6 @@
           command: |
             export version=$(go run build/rpm/main.go version) >> $BASH_ENV
             echo "git tag $version"
-            git checkout test-cicd
             git config --global user.email "team.devops@groundx.xyz"
             git config --global user.name "circleci-klaytn"
             git tag -a $version -m "$CIRCLE_STAGE"
@@ -391,7 +390,7 @@
 
   test-others:
     executor: linux-others-executor
-    resource_class: large
+    resource_class: xlarge
     steps:
       - checkout
       - wait-other-containers-ready
@@ -423,7 +422,7 @@
 
   coverage:
     executor: linux-others-executor
-    resource_class: large
+    resource_class: xlarge
     steps:
       - checkout
       - wait-other-containers-ready
@@ -683,11 +682,7 @@
       - major-tagging:
           filters:
             branches:
-<<<<<<< HEAD
-              only: test-cicd
-=======
               only: main
->>>>>>> b6cc5d0d
 
   nightly-coverage:
     triggers:
