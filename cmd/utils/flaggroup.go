--- conflicted
+++ resolved
@@ -114,15 +114,12 @@
 			NoParallelDBWriteFlag,
 			SenderTxHashIndexingFlag,
 			DBNoPerformanceMetricsFlag,
-<<<<<<< HEAD
 			CompressBlockChunkSizeFlag,
 			CompressChunkCapFlag,
-=======
 			TxPruningFlag,
 			TxPruningRetentionFlag,
 			ReceiptPruningFlag,
 			ReceiptPruningRetentionFlag,
->>>>>>> b10665b0
 		},
 	},
 	{
