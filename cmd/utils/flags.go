--- conflicted
+++ resolved
@@ -72,7 +72,6 @@
 		Name: "conf",
 	}
 	NtpDisableFlag = cli.BoolFlag{
-<<<<<<< HEAD
 		Name:    "ntp.disable",
 		Usage:   "Disable checking if the local time is synchronized with ntp server. If this flag is not set, the local time is checked with the time of the server specified by ntp.server.",
 		Value:   false,
@@ -85,17 +84,6 @@
 		Value:   "pool.ntp.org:123",
 		Aliases: []string{"common.ntp.server", "ns"},
 		EnvVars: []string{"KLAYTN_NTP_SERVER"},
-=======
-		Name:   "ntp.disable",
-		Usage:  "Disable checking if the local time is synchronized with ntp server. If this flag is not set, the local time is checked with the time of the server specified by ntp.server.",
-		EnvVar: "KLAYTN_NTP_DISABLE",
-	}
-	NtpServerFlag = cli.StringFlag{
-		Name:   "ntp.server",
-		Usage:  "Remote ntp server:port to get the time",
-		Value:  "pool.ntp.org:123",
-		EnvVar: "KLAYTN_NTP_SERVER",
->>>>>>> 228dc06e
 	}
 	NetworkTypeFlag = cli.StringFlag{
 		Name:    "networktype",
