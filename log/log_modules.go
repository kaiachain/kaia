--- conflicted
+++ resolved
@@ -134,11 +134,8 @@
 
 	// 61~70
 	KaiaxGov
-<<<<<<< HEAD
+	KaiaxValset
 	KaiaxCompress
-=======
-	KaiaxValset
->>>>>>> cb47bbcd
 
 	// ModuleNameLen should be placed at the end of the list.
 	ModuleNameLen
@@ -222,9 +219,6 @@
 
 	// 61~70
 	"kaiax/gov",
-<<<<<<< HEAD
+	"kaiax/valset",
 	"kaiax/compress",
-=======
-	"kaiax/valset",
->>>>>>> cb47bbcd
 }